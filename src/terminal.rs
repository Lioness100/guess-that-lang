--- conflicted
+++ resolved
@@ -48,24 +48,12 @@
         #[cfg(windows)]
         let _ = ansi_term::enable_ansi_support();
 
-<<<<<<< HEAD
-        let themes: ThemeSet = dumps::from_dump_file(
-            get_absolute_path(THEME_DUMP_PATH),
-        )
-            .unwrap_or_else(|_| panic!("Failed to load {THEME_DUMP_PATH}"));
-
-        let syntaxes: SyntaxSet = dumps::from_uncompressed_dump_file(
-            get_absolute_path(SYNTAX_DUMP_PATH),
-        )
-            .unwrap_or_else(|_| panic!("Failed to load {SYNTAX_DUMP_PATH}"));
-=======
         let themes: ThemeSet = dumps::from_dump_file(get_absolute_path(THEME_DUMP_PATH))
             .unwrap_or_else(|_| panic!("Failed to load {THEME_DUMP_PATH}"));
 
         let syntaxes: SyntaxSet =
             dumps::from_uncompressed_dump_file(get_absolute_path(SYNTAX_DUMP_PATH))
                 .unwrap_or_else(|_| panic!("Failed to load {SYNTAX_DUMP_PATH}"));
->>>>>>> 27e102fe
 
         let mut stdout = stdout();
 
